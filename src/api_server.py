--- conflicted
+++ resolved
@@ -201,20 +201,6 @@
             return None
     
 
-<<<<<<< HEAD
-    async def generate_research_queries(self, research_question, chat_history=None):
-        """Generate multiple research queries for comprehensive analysis (structured output)"""
-        try:
-            # First, generate an enhanced query that includes chat history context
-            enhanced_query = await self.generate_enhanced_search_query(research_question, chat_history)
-            print(f"🔍 Enhanced search query: {enhanced_query}")
-            
-            response = self.client.responses.parse(
-                model=API_CONFIG["openai"]["model"],
-                input=[
-                    {"role": "system", "content": QUERY_GENERATION_PROMPT},
-                    {"role": "user", "content": f"Research Question: {enhanced_query}"}
-=======
     async def generate_research_queries(self, router_decision, router_query):
         """Generate multiple research queries for comprehensive analysis"""
         try:
@@ -227,55 +213,10 @@
                 messages=[
                     {"role": "system", "content": SYSTEM_PROMPT},
                     {"role": "user", "content": f"Research Question: {router_query}"}
->>>>>>> 4a6dff62
                 ],
                 text_format=ResearchQueries
             )
-<<<<<<< HEAD
             queries = response.output_parsed.queries
-=======
-            
-            # Parse the response to extract queries
-            response_text = response.choices[0].message.content.strip()
-            
-            # Try to extract JSON from the response
-            try:
-                # Look for the start of a JSON array or object
-                json_start = -1
-                if '[' in response_text:
-                    json_start = response_text.find('[')
-                elif '{' in response_text:
-                    json_start = response_text.find('{')
-
-                if json_start != -1:
-                    # Find the corresponding closing bracket/brace
-                    if response_text[json_start] == '[':
-                        json_end = response_text.rfind(']') + 1
-                    else:
-                        json_end = response_text.rfind('}') + 1
-                    
-                    json_str = response_text[json_start:json_end]
-                    parsed_json = json.loads(json_str)
-                    
-                    if isinstance(parsed_json, list):
-                        queries = parsed_json
-                    elif isinstance(parsed_json, dict):
-                        # If it's a dict, extract the values
-                        queries = list(parsed_json.values())
-                    else:
-                        # Fallback for unexpected JSON types
-                        queries = [router_query]
-                else:
-                    # Fallback if no JSON is found
-                    queries = [line.strip().strip('"').strip("'") for line in response_text.split('\n') if line.strip()]
-
-            except (json.JSONDecodeError, ValueError) as e:
-                print(f"❌ Error parsing query response: {e}")
-                print(f"Response: {response_text}")
-                # Fallback: use the original question
-                queries = [router_query]
-            
->>>>>>> 4a6dff62
             print(f"✅ Generated {len(queries)} research queries:")
             for i, query in enumerate(queries, 1):
                 print(f"  {i}. {query}")
@@ -361,15 +302,9 @@
                 GENERAL_PROMPT = PERPLEXITY_TIC_GENERAL_PROMPT
 
             if task["type"] == "general_web":
-<<<<<<< HEAD
                 return await self.async_perplexity_search(task["query"], prompt=PERPLEXITY_LIST_GENERAL_PROMPT, use_structured_output=True)
             else:  # domain_filtered
                 return await self.async_perplexity_search(task["query"], domains=task["websites"], prompt=PERPLEXITY_LIST_DOMAIN_PROMPT, use_structured_output=True)
-=======
-                return await self.async_perplexity_search(task["query"], prompt=GENERAL_PROMPT)
-            else:  # domain_filtered
-                return await self.async_perplexity_search(task["query"], domains=task["websites"], prompt=DOMAIN_PROMPT)
->>>>>>> 4a6dff62
         
         # Execute all searches in parallel
         search_results = await asyncio.gather(*[execute_search_task(task) for task in search_tasks], return_exceptions=True)
@@ -428,103 +363,6 @@
         
         return result_data
 
-<<<<<<< HEAD
-    async def execute_tic_specific_questions_workflow(self, research_question, chat_history=None):
-        """Execute TIC Specific Questions workflow - direct search approach with intelligent mapping"""
-        print_separator("🎯 EXECUTING TIC SPECIFIC QUESTIONS WORKFLOW")
-        workflow_start = time.time()
-        
-        # Generate enhanced search query that includes chat history context
-        enhanced_query = await self.generate_enhanced_search_query(research_question, chat_history)
-        
-        # Phase 1: Map enhanced query to relevant websites
-        query_mappings = await self.Map_Queries_to_Websites([enhanced_query])
-        
-        # Phase 2: Prepare search tasks
-        search_tasks = []
-        
-        # Add general web search for the enhanced query
-        search_tasks.append({
-            "type": "general_web",
-            "query": enhanced_query,
-            "websites": []
-        })
-        
-        # Add domain-filtered search for mapped query
-        if query_mappings and query_mappings[0]["websites"]:
-            search_tasks.append({
-                "type": "domain_filtered",
-                "query": enhanced_query,
-                "websites": query_mappings[0]["websites"]  # All mapped websites for this query
-            })
-        
-        # Phase 3: Execute all searches in parallel
-        print_separator("Executing Direct Searches")
-        
-        async def execute_search_task(task):
-            if task["type"] == "general_web":
-                return await self.async_perplexity_search(task["query"], prompt=PERPLEXITY_TIC_GENERAL_PROMPT, use_structured_output=True)
-            else:  # domain_filtered
-                return await self.async_perplexity_search(task["query"], domains=task["websites"], prompt=PERPLEXITY_TIC_DOMAIN_PROMPT, use_structured_output=True)
-        
-        # Execute all searches in parallel
-        search_results = await asyncio.gather(*[execute_search_task(task) for task in search_tasks], return_exceptions=True)
-        
-        # Process results
-        processed_results = []
-        for i, result in enumerate(search_results):
-            task = search_tasks[i]
-            if isinstance(result, dict):
-                processed_results.append({
-                    "query": task["query"],
-                    "result": result["content"],
-                    "citations": result.get("citations", []),
-                    "extracted_links": self.extract_links_from_content(result["content"]),
-                    "status": "success",
-                    "search_type": task["type"],
-                    "websites": task["websites"]
-                })
-            else:
-                processed_results.append({
-                    "query": task["query"],
-                    "result": f"Error: {str(result)}",
-                    "citations": [],
-                    "extracted_links": [],
-                    "status": "error",
-                    "search_type": task["type"],
-                    "websites": task["websites"]
-                })
-        
-        total_time = time.time() - workflow_start
-
-        # Compile final results object matching the response model
-        result_data = {
-            "request_id": str(uuid.uuid4()),
-            "status": "completed",
-            "message": "Research completed successfully.",
-            "research_question": research_question,
-            "workflow_type": "tic_specific_questions",
-            "query_mappings": query_mappings,
-            "execution_summary": {
-                "total_time_seconds": total_time,
-                "total_searches": len(search_tasks),
-                "general_searches": len([t for t in search_tasks if t["type"] == "general_web"]),
-                "domain_searches": len([t for t in search_tasks if t["type"] == "domain_filtered"])
-            },
-            "search_results": processed_results,
-            "timestamp": datetime.now().isoformat(),
-            "processing_time": total_time
-        }
-        
-        print_separator("🎯 TIC SPECIFIC QUESTIONS WORKFLOW COMPLETE")
-        print(f"⏱️  Total Time: {total_time:.2f} seconds")
-        print(f"📊 Total Searches: {len(search_tasks)}")
-        print(f"🌐 General Web Searches: {len([t for t in search_tasks if t['type'] == 'general_web'])}")
-        print(f"🏢 Domain-Filtered Searches: {len([t for t in search_tasks if t['type'] == 'domain_filtered'])}")
-        
-        return result_data
-=======
->>>>>>> 4a6dff62
 
     async def route_research_request(self, research_question, chat_history=None):
         """Route research request to appropriate workflow based on router decision"""
